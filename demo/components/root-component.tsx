import * as rb from "ragged-blocks";
import * as react from "react";
import * as styles from "./root.module.css";
import Button from "./button-component";
import CodeMirror from "@uiw/react-codemirror";
import Dropdown from "./dropdown-component";
import HelpText from "./help-text";
import LabeledCheckbox from "./labeled-checkbox-component";
import LayoutView from "./layout-view";
import Select from "./select-component";
import Tooltip from "./tooltip-component";
import fontURL from "../Inconsolata-Medium.woff2";
import parseExample from "../example-parser";
import { EXAMPLE_PROGRAMS } from "../example-programs";

type FontLoadStatus = {
  done: boolean;
};

/**
 * Find a human-readable string representing the time since `date`.
 *
 * @param date The date to get the time since.
 * @returns A string.
 */
function timeSince(date: Date): string {
  const seconds = Math.floor((new Date().getTime() - date.getTime()) / 1000);
  if(seconds < 60) {
    return seconds + " seconds ago";
  } else if(seconds < 60 * 60) {
    const mins = Math.floor(seconds / 60);
    return `${mins} minute${mins === 1 ? "" : "s"} ago`;
  } else {
    const hrs = Math.floor(seconds / (60 * 60));
    return `${hrs} hour${hrs === 1 ? "" : "s"} ago`;
  }
}

export default function Root() {
  const [aboutOpen, setAboutOpen] = react.useState<boolean>(true);
  const [helpOpen, setHelpOpen] = react.useState<boolean>(false);
  const [useWebWorkers, setUseWebWorkers] = react.useState<boolean>(true);

  const canvasRef = react.useRef<HTMLCanvasElement>(
    document.createElement("canvas"),
  );
  const [fontLoadStatus, setFontLoadStatus] = react.useState<FontLoadStatus>({
    done: false,
  });
  const fontFace = react.useRef<FontFace>(null);

  // Load the font.
  react.useEffect(() => {
    const font = new FontFace("Inconsolata-Medium", `url(${fontURL})`);

    font.load().then(() => {
      fontFace.current = font;
      setFontLoadStatus({ done: true });
    });
  }, []);

  const measure = react.useCallback((text: string) => {
    const canvas = canvasRef.current;
    const ctx = canvas.getContext("2d")!;
    ctx.font = "12px Inconsolata-Medium";
    const metrics = ctx.measureText(text);

    return {
      left: 0,
      right: metrics.width,
      top: -metrics.fontBoundingBoxAscent,
      bottom: metrics.fontBoundingBoxDescent,
    };
  }, [fontLoadStatus]);

  const [layoutTree, setLayoutTree] = react.useState<rb.LayoutTree>(
    // Initialize the layout tree with an empty node.
    { type: "Node", children: [], padding: 0 },
  );
  const [editorValue, setEditorValue] = react.useState<string>(
    localStorage.getItem("editorValue") ?? EXAMPLE_PROGRAMS.abs,
  );
  const [statusText, setStatusText] = react.useState<string>("");
  const [parseError, setParseError] = react.useState<string>("");
  const editTimer = react.useRef<number>(null);
  const lastSaved = react.useRef<Date>(null);

  const onEditTimerExpired = react.useCallback((val: string) => {
    localStorage.setItem("editorValue", val);
    lastSaved.current = new Date();
    setStatusText("Changes saved.");
  }, []);

  const [activeLayouts, setActiveLayouts] = react.useState<rb.AlgorithmName[]>(
    ["L1S+"],
  );

  const onChange = react.useCallback((val: string) => {
    const result = parseExample(val);

    if (typeof result === "string") {
      // If there's a parse error, set the current parseError to the
      // error text.
      setParseError(result);
    } else {
      // Otherwise, update the layout tree.
      setLayoutTree(result);
      setParseError("");
    }
    setEditorValue(val);

    // Update the editTimer.
    if (editTimer.current !== null) {
      window.clearTimeout(editTimer.current);
    }
    editTimer.current = window.setTimeout(onEditTimerExpired, 2000, val);
  }, []);

  // Update the status message with the last time the editor saved.
  react.useEffect(() => {
    const intervalId = setInterval(() => {
      if(lastSaved.current) {
        setStatusText(`Last saved ${timeSince(lastSaved.current)}.`);
      }
    }, 30000);

    return () => {
      clearTimeout(intervalId);
    };
  });

  const hasLayout = react.useCallback(
    (algoName: rb.AlgorithmName) =>
      activeLayouts.some((algo) => algo === algoName),
    [activeLayouts],
  );

  function removeLayout(algoName: rb.AlgorithmName) {
    setActiveLayouts((activeLayouts) =>
      activeLayouts.filter((algo) => algo !== algoName),
    );
  }

  function addLayout(algoName: rb.AlgorithmName) {
    setActiveLayouts((activeLayouts) =>
      hasLayout(algoName) ? activeLayouts : [...activeLayouts, algoName],
    );
  }

  function toggleLayout(algoName: rb.AlgorithmName) {
    if(hasLayout(algoName)) {
      removeLayout(algoName);
    } else {
      addLayout(algoName);
    }
  }

  // Re-render when the view initially loads.
  react.useEffect(() => {
    onChange(editorValue);
  }, []);

  return (
    <div>
      <div className={styles.row}>
        <span className={styles.label}>View on <a href={"https://github.com/sbcohen2000/ragged-blocks"}>GitHub</a></span>
<<<<<<< HEAD
        <span className={styles.label}>v1.0.0</span>
=======
        <span className={styles.label}>v1.0.1</span>
>>>>>>> 0dcf1cf8
      </div>
      <div className={styles.sectionLine}></div>
      <Dropdown isOpen={aboutOpen} onChange={setAboutOpen} label={"About"}>
        <p className={styles.aboutText}>
          This website is an interactive sandbox that accompanies our paper, <a href={"https://arxiv.org/pdf/2507.06460"}><em>Ragged Blocks: Rendering Structured Text with Style</em></a>. It implements all of the algorithms that we benchmarked in the paper, and offers a way to visualize how each algorithm renders a layout tree of the reader's choice.
          <br/>
          <br/>
          See the below <em>Syntax Guide</em> for instructions on how to construct your own examples. Type into the <em>Playground</em> to construct examples, and compare the outputs of different layout algorithms.
        </p>
      </Dropdown>
      <div className={styles.sectionLine}></div>
      <Dropdown isOpen={helpOpen} onChange={setHelpOpen} label={"Syntax Guide"}>
        <HelpText measure={measure}/>
      </Dropdown>
      <div className={styles.sectionLine}></div>
      <div className={styles.row}>
        <span className={styles.playgroundLabel}>Playground</span>
        <span>
          <span className={styles.label}>Load example: </span>
          <Select<keyof (typeof EXAMPLE_PROGRAMS)>
            options={Object.keys(EXAMPLE_PROGRAMS) as (keyof (typeof EXAMPLE_PROGRAMS))[]}
            onSelectionChanged={option => onChange(EXAMPLE_PROGRAMS[option])}/>
        </span>
      </div>
      <CodeMirror value={editorValue} onChange={onChange} />
      {
        parseError !== ""
          ? <div className={styles.parseErrorBox}>
              <pre>{parseError}</pre>
            </div>
          : <></>
      }
      <div className={styles.row}>
        <span className={styles.label}>{statusText}</span>
        <Tooltip>
          <div className={styles.tooltipContent}>
            If enabled, layout and SVG generation will be scheduled on a Web Worker, rather than on the main thrd. This permits multiple algorithms to layout in parallel.
          </div>
          <LabeledCheckbox
            checked={useWebWorkers}
            onChange={onOff => setUseWebWorkers(onOff)}
            label={"Use web workers for layout"}/>
        </Tooltip>
      </div>
      <div className={styles.compareButtonsCluster}>
        <span className={styles.label}>
          Layout Algorithms
        </span>
        <div className={styles.compareButtons}>
          <Tooltip>
            <div className={styles.tooltipContent}>
              This algorithm is as close as possible to the formal description from the paper.
              It does not use <em>Stateful Regions</em>, however, and so does not render
              polygonal outlines around each Rock.
            </div>
            <Button
              label={"L1P"}
              onClick={() => toggleLayout("L1P")}
              enabled={hasLayout("L1P")}
            />
          </Tooltip>
          <Tooltip>
            <div className={styles.tooltipContent}>
              Algorithm L1P, extended with stateful regions (<em>S</em>) and simplification (<em>+</em>).
            </div>
            <Button
              label={"L1S+"}
              onClick={() => toggleLayout("L1S+")}
              enabled={hasLayout("L1S+")}
            />
          </Tooltip>
          <Tooltip>
            <div className={styles.tooltipContent}>
              Blocks renders each node in the Layout Tree inside a rectangle. This can lead to unnatural text layouts which don't resemble their source. However, this algorithm is very simple and pretty fast.
            </div>
            <Button
              label={"Blocks"}
              onClick={() => toggleLayout("Blocks")}
              enabled={hasLayout("Blocks")}
            />
          </Tooltip>
          <Tooltip>
            <div className={styles.tooltipContent}>
              Our previous algorithm, described in <em>Code Style Sheets: CSS For Code</em>. It is more performant than L1S+, but cannot always produce layouts of the same compactness.
            </div>
            <Button
              label={"S-Blocks"}
              onClick={() => toggleLayout("S-Blocks")}
              enabled={hasLayout("S-Blocks")}
            />
          </Tooltip>
        </div>
      </div>
      <div className={styles.layoutsContainer}>
        {
          [...activeLayouts.map(algoName => (
            <LayoutView
              key={algoName}
              layoutTree={layoutTree}
              algoName={algoName}
              measure={measure}
              useWebWorkers={useWebWorkers}
            />
          ))]
        }
      </div>
    </div>
  );
}<|MERGE_RESOLUTION|>--- conflicted
+++ resolved
@@ -164,11 +164,7 @@
     <div>
       <div className={styles.row}>
         <span className={styles.label}>View on <a href={"https://github.com/sbcohen2000/ragged-blocks"}>GitHub</a></span>
-<<<<<<< HEAD
-        <span className={styles.label}>v1.0.0</span>
-=======
         <span className={styles.label}>v1.0.1</span>
->>>>>>> 0dcf1cf8
       </div>
       <div className={styles.sectionLine}></div>
       <Dropdown isOpen={aboutOpen} onChange={setAboutOpen} label={"About"}>
